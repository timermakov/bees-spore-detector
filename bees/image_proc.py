--- conflicted
+++ resolved
@@ -11,7 +11,6 @@
 from PIL import Image
 import cv2
 
-<<<<<<< HEAD
 # Configure logging
 logger = logging.getLogger(__name__)
 
@@ -22,150 +21,6 @@
     def __init__(self, debug_path: Optional[str] = None):
         """
         Initialize the preprocessor.
-=======
-def get_analysis_square_coords(image_shape, square_size):
-    """
-    Calculate the coordinates for the analysis square centered in the image.
-    
-    Args:
-        image_shape: tuple of (height, width) or (height, width, channels)
-        square_size: size of the square in pixels
-    
-    Returns:
-        tuple: (x1, y1, x2, y2) coordinates of the square
-    """
-    height, width = image_shape[:2]
-    
-    # Calculate center of the image
-    center_x = width // 2
-    center_y = height // 2
-    
-    # Calculate square coordinates
-    half_size = square_size // 2
-    x1 = center_x - half_size
-    y1 = center_y - half_size
-    x2 = center_x + half_size
-    y2 = center_y + half_size
-    
-    return x1, y1, x2, y2
-
-def is_spore_in_analysis_square(ellipse_center, square_coords):
-    """
-    Check if a spore's center is within the analysis square (including touching the lines).
-    
-    Args:
-        ellipse_center: tuple of (x, y) coordinates of the spore center
-        square_coords: tuple of (x1, y1, x2, y2) coordinates of the square
-    
-    Returns:
-        bool: True if spore is within or touching the square
-    """
-    x, y = ellipse_center
-    x1, y1, x2, y2 = square_coords
-    
-    # Check if center is within or on the boundary of the square
-    return x1 <= x <= x2 and y1 <= y <= y2
-
-def preprocess_image(image: Image.Image, debug_path=None, analysis_square_size=None, analysis_square_line_width=None):
-    gray = image.convert('L')
-    arr = np.array(gray)
-    blurred = cv2.GaussianBlur(arr, (5, 5), 2)
-    if debug_path is not None:
-        save_debug_image(blurred, [], debug_path + '_blur', is_mask=True, 
-                        analysis_square_size=analysis_square_size, 
-                        analysis_square_line_width=analysis_square_line_width)
-    clahe = cv2.createCLAHE(clipLimit=2.0, tileGridSize=(8,8))
-    arr = clahe.apply(blurred)
-    if debug_path is not None:
-        save_debug_image(arr, [], debug_path + '_clahe', is_mask=True,
-                        analysis_square_size=analysis_square_size, 
-                        analysis_square_line_width=analysis_square_line_width)
-    return arr
-
-def detect_spores(image_array: np.ndarray,
-                  min_contour_area: int,
-                  max_contour_area: int,
-                  min_ellipse_area: int,
-                  max_ellipse_area: int,
-                  canny_threshold1: int,
-                  canny_threshold2: int,
-                  min_spore_contour_length: int,
-                  intensity_threshold: int,
-                  analysis_square_size: int,
-                  analysis_square_line_width: int,
-                  debug_path=None):
-    # 0. Предварительное подавление шума с сохранением граней
-    # Небольшой bilateral уменьшает текстуру, оставляя контуры спор
-    denoised = cv2.bilateralFilter(image_array, d=5, sigmaColor=20, sigmaSpace=5)
-
-    # 1. Детектор границ (Canny) и объединение двух уровней для повышения полноты
-    edges_strong = cv2.Canny(denoised, canny_threshold1, canny_threshold2)
-    edges_soft = cv2.Canny(denoised, max(0, int(canny_threshold1 * 0.8)), max(0, int(canny_threshold2 * 0.8)))
-    edges = cv2.bitwise_or(edges_strong, edges_soft)
-    if debug_path is not None:
-        save_debug_image(edges, [], debug_path + '_edges', is_mask=True,
-                        analysis_square_size=analysis_square_size, 
-                        analysis_square_line_width=analysis_square_line_width)
-    
-    # 1.1. Лёгкая морфологическая очистка шума
-    kernel = np.ones((2, 2), np.uint8)  # gentler kernel
-    edges_morph = cv2.morphologyEx(edges, cv2.MORPH_OPEN, kernel)
-    # Всегда сохраняем результат морфологии отдельным файлом
-    if debug_path is not None:
-        save_debug_image(edges_morph, [], debug_path + '_edges_morph', is_mask=True,
-                        analysis_square_size=analysis_square_size, 
-                        analysis_square_line_width=analysis_square_line_width)
-    # Если морфология слишком агрессивна — используем исходные края дальше
-    use_fallback = False
-    sum_edges = float(np.count_nonzero(edges)) + 1e-9
-    sum_morph = float(np.count_nonzero(edges_morph))
-    if sum_morph < 0.1 * sum_edges:
-        use_fallback = True
-        if debug_path is not None:
-            print("DEBUG: Morph too aggressive → fallback to raw edges")
-    edges_working = edges if use_fallback else edges_morph
-    
-    # 1.2. Попытка убрать длинные линии (волоски/границы)
-    lines = cv2.HoughLinesP(edges_working, 1, np.pi/180, 150, minLineLength=80, maxLineGap=5)  # conservative
-    if lines is not None:
-        for line in lines:
-            x1, y1, x2, y2 = line[0]
-            cv2.line(edges_working, (x1, y1), (x2, y2), 0, 2)
-    if debug_path is not None:
-        save_debug_image(edges_working, [], debug_path + '_edges_nolines', is_mask=True,
-                        analysis_square_size=analysis_square_size, 
-                        analysis_square_line_width=analysis_square_line_width)
-
-    # 1.3. Лёгкое замыкание разорванных контуров (closing)
-    kernel_close = np.ones((2, 2), np.uint8)
-    edges_closed = cv2.morphologyEx(edges_working, cv2.MORPH_CLOSE, kernel_close)
-    if debug_path is not None:
-        save_debug_image(edges_closed, [], debug_path + '_edges_close', is_mask=True,
-                        analysis_square_size=analysis_square_size, 
-                        analysis_square_line_width=analysis_square_line_width)
-    # Если closing раздувает шум более чем на 50%, оставим предыдущее
-    if float(np.count_nonzero(edges_closed)) > 1.5 * float(np.count_nonzero(edges_working)):
-        edges_final = edges_working
-    else:
-        edges_final = edges_closed
-    
-    # 2. Поиск замкнутых контуров
-    # Важно: используем RETR_LIST, чтобы не терять внутренние/разорванные контуры спор
-    contours, _ = cv2.findContours(edges_final, cv2.RETR_LIST, cv2.CHAIN_APPROX_SIMPLE)
-    print(f"DEBUG {debug_path}: Found {len(contours)} total contours")
-    spores_inside = []
-    spores_outside = []
-    accepted_centers = []  # для дедубликации близких эллипсов (для всех принятых спор)
-    min_center_dist_px = 6.0
-    contour_count = 0
-    # Рассчитываем координаты квадрата один раз
-    square_coords = get_analysis_square_coords(image_array.shape, analysis_square_size)
-    for cnt in contours:
-        contour_count += 1
-        # 2.1. Ограничение длины контура споры (по количеству точек)
-        if len(cnt) < min_spore_contour_length:
-            continue
->>>>>>> 55382d85
         
         Args:
             debug_path: Optional path for saving debug images
@@ -457,7 +312,6 @@
         if ratio < 0.45 or ratio > 0.92:
             return False
         
-<<<<<<< HEAD
         eccentricity = np.sqrt(1 - (min(major_axis, minor_axis) / max(major_axis, minor_axis))**2)
         if not (0.45 < eccentricity < 0.95):
             return False
@@ -626,7 +480,6 @@
     except Exception:
         square_size = 0
     if square_size <= 0:
-=======
         # 2.6. Проверка на "полость": средняя яркость внутри эллипса близка к фону
         mask = np.zeros(image_array.shape, dtype=np.uint8)
         cv2.ellipse(mask, (int(x), int(y)), (int(MA/2), int(ma/2)), angle, 0, 360, 255, -1)
@@ -710,7 +563,6 @@
             cv2.imwrite(out_path + '.jpg', img_bgr)
         else:
             cv2.imwrite(out_path + '.jpg', arr)
->>>>>>> 55382d85
         return
     overlay = cv2.cvtColor(preprocessed, cv2.COLOR_GRAY2BGR)
     h, w = preprocessed.shape[:2]
@@ -770,7 +622,6 @@
         if isinstance(image, Image.Image):
             img_bgr = cv2.cvtColor(np.array(image), cv2.COLOR_RGB2BGR)
         else:
-<<<<<<< HEAD
             if len(image.shape) == 2:
                 img_bgr = cv2.cvtColor(image, cv2.COLOR_GRAY2BGR)
             else:
@@ -781,20 +632,4 @@
         cv2.imwrite(f"{out_path}.jpg", img_bgr)
         
     except Exception as e:
-        logger.warning(f"Failed to save debug image {out_path}: {e}") 
-=======
-            img_bgr = image
-    
-    # Draw the analysis square if parameters are provided
-    if analysis_square_size is not None and analysis_square_line_width is not None:
-        square_coords = get_analysis_square_coords(img_bgr.shape, analysis_square_size)
-        x1, y1, x2, y2 = square_coords
-        cv2.rectangle(img_bgr, (x1, y1), (x2, y2), (0, 255, 0), analysis_square_line_width)
-    
-    # Draw inside spores (red)
-    cv2.drawContours(img_bgr, spores, -1, (0,0,255), 2)
-    # Draw outside spores (blue)
-    if spores_outside:
-        cv2.drawContours(img_bgr, spores_outside, -1, (255,0,0), 2)
-    cv2.imwrite(out_path + '.jpg', img_bgr) 
->>>>>>> 55382d85
+        logger.warning(f"Failed to save debug image {out_path}: {e}") 